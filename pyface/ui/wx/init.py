--- conflicted
+++ resolved
@@ -15,15 +15,10 @@
 
 
 # Check the version number is late enough.
-<<<<<<< HEAD
-if wx.VERSION < (2, 6):
+if wx.VERSION < (2, 8):
     raise RuntimeError(
-        "Need wx version 2.6 or higher, but got %s" % str(wx.VERSION)
+        "Need wx version 2.8 or higher, but got %s" % str(wx.VERSION)
     )
-=======
-if wx.VERSION < (2, 8):
-    raise RuntimeError, "Need wx version 2.8 or higher, but got %s" % str(wx.VERSION)
->>>>>>> 12ab9bd2
 
 # It's possible that it has already been initialised.
 _app = wx.GetApp()
