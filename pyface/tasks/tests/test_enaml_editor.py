from traits.testing.unittest_tools import unittest
<<<<<<< HEAD
from traits.api import Str
from traits.etsconfig.api import ETSConfig

if ETSConfig.toolkit not in ['', 'qt4']:
    raise unittest.SkipTest("TestEnamlEditor: Enaml does not support WX")

from traits_enaml.testing.gui_test_assistant import GuiTestAssistant
from enaml.widgets.api import Label

=======

try:
    from enaml.widgets.api import Label
    from traits_enaml.testing.gui_test_assistant import GuiTestAssistant
except ImportError:
    @unittest.skip("Enaml not installed")
    class GuiTestAssistant(object):
        pass
>>>>>>> 928283e5

from traits.api import Str
from pyface.tasks.api import EnamlEditor


class DummyStrEditor(EnamlEditor):

    obj = Str

    def create_component(self):
        return Label(text=self.obj)

class TestEnamlEditor(GuiTestAssistant, unittest.TestCase):

    ###########################################################################
    # 'TestCase' interface
    ###########################################################################

    def setUp(self):
        GuiTestAssistant.setUp(self)
        self.obj = 'test message'
        self.editor = DummyStrEditor(obj=self.obj)
        with self.event_loop():
            self.editor.create(None)

    def tearDown(self):
        if self.editor.control is not None:
            with self.delete_widget(self.editor.control):
                self.editor.destroy()
        del self.editor
        GuiTestAssistant.tearDown(self)

    ###########################################################################
    # Tests
    ###########################################################################

    def test_creation(self):
        self.assertIsInstance(self.editor.component, Label)
        self.assertEqual(self.editor.component.text, self.obj)
        self.assertIsNotNone(self.editor.control)

    def test_destroy(self):
        editor = self.editor
        with self.delete_widget(editor.control):
            editor.destroy()
        self.assertIsNone(editor.control)
        # Second destruction is a no-op.
        editor.destroy()<|MERGE_RESOLUTION|>--- conflicted
+++ resolved
@@ -1,24 +1,14 @@
 from traits.testing.unittest_tools import unittest
-<<<<<<< HEAD
-from traits.api import Str
 from traits.etsconfig.api import ETSConfig
 
 if ETSConfig.toolkit not in ['', 'qt4']:
     raise unittest.SkipTest("TestEnamlEditor: Enaml does not support WX")
 
-from traits_enaml.testing.gui_test_assistant import GuiTestAssistant
-from enaml.widgets.api import Label
-
-=======
-
 try:
     from enaml.widgets.api import Label
     from traits_enaml.testing.gui_test_assistant import GuiTestAssistant
 except ImportError:
-    @unittest.skip("Enaml not installed")
-    class GuiTestAssistant(object):
-        pass
->>>>>>> 928283e5
+    raise unittest.SkipTest("Enaml not installed")
 
 from traits.api import Str
 from pyface.tasks.api import EnamlEditor
