--- conflicted
+++ resolved
@@ -6,15 +6,8 @@
 # Skip tests if Enaml is not installed or we're using the wx backend.
 SKIP_REASON = None
 if ETSConfig.toolkit not in ['', 'qt4']:
-    SKIP_REASON = "Enaml does not support WX"
-else:
-    try:
-        from enaml.widgets.api import Label
-        from traits_enaml.testing.gui_test_assistant import GuiTestAssistant
-    except ImportError:
-        SKIP_REASON = "Enaml not installed"
+    raise unittest.SkipTest("TestEnamlTaskPane: Enaml does not support WX")
 
-<<<<<<< HEAD
 if os.environ.get('QT_API', None) == 'pyqt5':
     raise unittest.SkipTest("TestEnamlDockPane: Enaml does not support Qt5")
 
@@ -23,14 +16,6 @@
     from traits_enaml.testing.gui_test_assistant import GuiTestAssistant
 except ImportError:
     raise unittest.SkipTest("Enaml not installed")
-=======
-if SKIP_REASON is not None:
-    # Dummy class so that the TestEnamlTaskPane class definition below
-    # doesn't fail.
-
-    class GuiTestAssistant(object):
-        pass
->>>>>>> e4998884
 
 from pyface.tasks.api import EnamlTaskPane
 
