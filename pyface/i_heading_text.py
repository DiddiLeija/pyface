#------------------------------------------------------------------------------
# Copyright (c) 2005, Enthought, Inc.
# All rights reserved.
#
# This software is provided without warranty under the terms of the BSD
# license included in enthought/LICENSE.txt and may be redistributed only
# under the conditions described in the aforementioned license.  The license
# is also available online at http://www.enthought.com/licenses/BSD.txt
# Thanks for using Enthought open source!
#
# Author: Enthought, Inc.
# Description: <Enthought pyface package component>
#------------------------------------------------------------------------------
""" Heading text. """


# Enthought library imports.
from traits.api import Instance, Int, Interface, Unicode

# Local imports.
from pyface.i_image_resource import IImageResource


class IHeadingText(Interface):
    """ Heading text. """

    #### 'IHeadingText' interface #############################################

    #: Heading level.
    #
    # fixme: Currently we ignore anything but one, but in future we could
    # have different visualizations based on the level.
    level = Int(1)

    #: The heading text.
    text = Unicode('Default')

<<<<<<< HEAD
    #: The background image.
    image = Instance(ImageResource)
=======
    # The background image.
    image = Instance(IImageResource)
>>>>>>> 28415048


class MHeadingText(object):
    """ The mixin class that contains common code for toolkit specific
    implementations of the IHeadingText interface.
    """<|MERGE_RESOLUTION|>--- conflicted
+++ resolved
@@ -35,13 +35,8 @@
     #: The heading text.
     text = Unicode('Default')
 
-<<<<<<< HEAD
     #: The background image.
-    image = Instance(ImageResource)
-=======
-    # The background image.
     image = Instance(IImageResource)
->>>>>>> 28415048
 
 
 class MHeadingText(object):
